--- conflicted
+++ resolved
@@ -1,13 +1,9 @@
 [tox]
 skipsdist = True
-<<<<<<< HEAD
-envlist = py35, py36, py37, py38, pep8, black
+envlist = py35, py36, py37, pep8, black
 
 [flake8]
 max-line-length = 88
-=======
-envlist = py35, py36, py37, pep8
->>>>>>> 7cf1c222
 
 [testenv]
 commands =
