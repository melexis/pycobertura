--- conflicted
+++ resolved
@@ -101,13 +101,8 @@
         statements found for the file `filename`.
         """
         el = self._get_class_element_by_filename(filename)
-<<<<<<< HEAD
         lines = el.xpath("./lines/line[@hits=0]")
         return [int(l.attrib["number"]) for l in lines]
-=======
-        lines = el.xpath('./lines/line[@hits=0]')
-        return [int(line.attrib['number']) for line in lines]
->>>>>>> 7cf1c222
 
     @memoize
     def hit_statements(self, filename):
@@ -116,13 +111,8 @@
         found for the file `filename`.
         """
         el = self._get_class_element_by_filename(filename)
-<<<<<<< HEAD
         lines = el.xpath("./lines/line[@hits>0]")
-        return [int(l.attrib["number"]) for l in lines]
-=======
-        lines = el.xpath('./lines/line[@hits>0]')
-        return [int(line.attrib['number']) for line in lines]
->>>>>>> 7cf1c222
+        return [int(line.attrib["number"]) for line in lines]
 
     def line_statuses(self, filename):
         """
